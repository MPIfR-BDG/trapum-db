--- conflicted
+++ resolved
@@ -185,12 +185,7 @@
     arguments = relationship('ProcessingArgument')
     hardware = relationship('Hardware')
     pipeline = relationship('Pipeline')
-<<<<<<< HEAD
     processing_request = relationship('ProcessingRequest', secondary=t_processing_request_processings) 
-=======
-    processing_requests = relationship('ProcessingRequest', secondary='processing_request_processings')
-
->>>>>>> f67f58f8
 
 class ProcessingRequest(Base):
     __tablename__ = 'processing_request'
@@ -207,10 +202,6 @@
     arguments = relationship('ProcessingArgument')
     pipeline = relationship('Pipeline')
     user = relationship('User')
-<<<<<<< HEAD
-
-=======
->>>>>>> f67f58f8
 
 
 class WorkingGroup(Base):
